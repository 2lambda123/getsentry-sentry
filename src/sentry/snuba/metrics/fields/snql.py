--- conflicted
+++ resolved
@@ -878,11 +878,7 @@
 
 
 def total_count(aggregate_filter: Function, alias: Optional[str] = None) -> Function:
-<<<<<<< HEAD
-    return Function("sumIf", [Column("value"), aggregate_filter])
-=======
     return Function("sumIf", [Column("value"), aggregate_filter], alias=alias)
->>>>>>> 67bef469
 
 
 def on_demand_failure_rate_snql_factory(
