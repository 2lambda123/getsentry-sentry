--- conflicted
+++ resolved
@@ -1955,16 +1955,12 @@
         ArtifactBundlesEndpoint.as_view(),
         name="sentry-api-0-artifact-bundles",
     ),
-<<<<<<< HEAD
-    url(
+    re_path(
         r"^(?P<organization_slug>[^\/]+)/(?P<project_slug>[^\/]+)/files/proguard-artifact-releases",
         ProguardArtifactReleasesEndpoint.as_view(),
         name="sentry-api-0-proguard-artifact-releases",
     ),
-    url(
-=======
-    re_path(
->>>>>>> 79d318c4
+    re_path(
         r"^(?P<organization_slug>[^\/]+)/(?P<project_slug>[^\/]+)/files/difs/assemble/$",
         DifAssembleEndpoint.as_view(),
         name="sentry-api-0-assemble-dif-files",
