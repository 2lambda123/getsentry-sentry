--- conflicted
+++ resolved
@@ -1,38 +1,8 @@
-<<<<<<< HEAD
 /*! normalize.css v3.0.0 | MIT License | git.io/normalize */
 html {
   font-family: sans-serif;
   -ms-text-size-adjust: 100%;
   -webkit-text-size-adjust: 100%;
-=======
-/*!
- * Bootstrap v2.3.2
- *
- * Copyright 2013 Twitter, Inc
- * Licensed under the Apache License v2.0
- * http://www.apache.org/licenses/LICENSE-2.0
- *
- * Designed and built with all the love in the world by @mdo and @fat.
- */
-.clearfix {
-  *zoom: 1;
-}
-.clearfix:before,
-.clearfix:after {
-  display: table;
-  content: "";
-  line-height: 0;
-}
-.clearfix:after {
-  clear: both;
-}
-.hide-text {
-  font: 0/0 a;
-  color: transparent;
-  text-shadow: none;
-  background-color: transparent;
-  border: 0;
->>>>>>> 0bca0dec
 }
 body {
   margin: 0;
@@ -5803,52 +5773,90 @@
   }
 }
 @font-face {
-  font-family: 'sentry';
-  src: url('../fonts/sentry.eot');
-}
-@font-face {
-  font-family: 'sentry';
-  src: url(data:font/svg;charset=utf-8;base64,PD94bWwgdmVyc2lvbj0iMS4wIiBzdGFuZGFsb25lPSJubyI/Pgo8IURPQ1RZUEUgc3ZnIFBVQkxJQyAiLS8vVzNDLy9EVEQgU1ZHIDEuMS8vRU4iICJodHRwOi8vd3d3LnczLm9yZy9HcmFwaGljcy9TVkcvMS4xL0RURC9zdmcxMS5kdGQiID4KPHN2ZyB4bWxucz0iaHR0cDovL3d3dy53My5vcmcvMjAwMC9zdmciPgo8bWV0YWRhdGE+ClRoaXMgaXMgYSBjdXN0b20gU1ZHIGZvbnQgZ2VuZXJhdGVkIGJ5IEljb01vb24uCjMKPC9tZXRhZGF0YT4KPGRlZnM+Cjxmb250IGlkPSJzZW50cnkiIGhvcml6LWFkdi14PSI1MTIiID4KPGZvbnQtZmFjZSB1bml0cy1wZXItZW09IjUxMiIgYXNjZW50PSI0ODAiIGRlc2NlbnQ9Ii0zMiIgLz4KPG1pc3NpbmctZ2x5cGggaG9yaXotYWR2LXg9IjUxMiIgLz4KPGdseXBoIHVuaWNvZGU9IiYjeGUwMDE7IiBkPSJNMC4wMCwyNTYuMDBsMC4wMC05Ni4wMCBsIDUxMi4wMCwwLjAwIGwwLjAwLDk2LjAwIEwwLjAwLDI1Ni4wMCB6IE0wLjAwLDY0LjAwbDAuMDAtOTYuMDAgbCA1MTIuMDAsMC4wMCBsMC4wMCw5Ni4wMCBMMC4wMCw2NC4wMCB6IE0wLjAwLDQ0OC4wMGwwLjAwLTk2LjAwIGwgNTEyLjAwLDAuMDAgTCA1MTIuMDAsNDQ4LjAwIEwwLjAwLDQ0OC4wMCB6IiAvPgo8Z2x5cGggdW5pY29kZT0iJiN4ZTAwMjsiIGQ9Ik0gMTgyLjg2NCwyMjQuMDBjMC4wMCw0MC4zODQsIDMyLjczNiw3My4xMzYsIDczLjEzNiw3My4xMzZjIDQwLjQwLDAuMDAsIDczLjEzNi0zMi43NTIsIDczLjEzNi03My4xMzYKCWMwLjAwLTQwLjQwLTMyLjczNi03My4xMzYtNzMuMTM2LTczLjEzNkMgMjE1LjYwLDE1MC44NjQsIDE4Mi44NjQsMTgzLjYwLCAxODIuODY0LDIyNC4wMHogTSAzMTAuODY0LDQ0My40MjRDIDMxMC44NjQsNDYxLjcxMiwgMjkyLjU2LDQ4MC4wMCwgMjc0LjI4OCw0ODAuMDBsLTM2LjU2LDAuMDAgCgljLTE4LjI4OCwwLjAwLTM2LjU3Ni0xOC4yODgtMzYuNTc2LTM2LjU3NmwwLjAwLTUxLjIwIGMwLjAwLTE4LjI4OC0xMi45MjgtMjMuNjQ4LTI1Ljg1Ni0xMC43MDRMIDEzOS4yMzIsNDE3LjU2OGMtMTIuOTI4LDEyLjk0NC0zOC44MCwxMi45NDQtNTEuNzEyLDAuMDBMIDYyLjQzMiwzOTIuNDgKCWMtMTIuOTI4LTEyLjkyOC0xMi45MjgtMzguNzg0LDAuMDAtNTEuNzEybCAzNi4wNDgtMzYuMDQ4YyAxMi45MjgtMTIuOTI4LCA3LjU2OC0yNS44NTYtMTAuNzA0LTI1Ljg1NmwtNTEuMjAsMC4wMCBDIDE4LjI4OCwyNzguODY0LDAuMDAsMjYwLjU3NiwwLjAwLDI0Mi4yODhsMC4wMC0zNi41NiAKCWMwLjAwLTE4LjI4OCwgMTguMjg4LTM2LjU3NiwgMzYuNTc2LTM2LjU3NmwgNTEuMjAsMC4wMCBjIDE4LjI4OCwwLjAwLCAyMy42NDgtMTIuOTI4LCAxMC43MDQtMjUuODU2bC0zNi4wNDgtMzYuMDQ4Yy0xMi45MjgtMTIuOTQ0LTEyLjkyOC0zOC44MCwwLjAwLTUxLjcyOGwgMjUuMDg4LTI1LjA1NgoJYyAxMi45MjgtMTIuOTQ0LCAzOC43ODQtMTIuOTQ0LCA1MS43MTIsMC4wMGwgMzYuMDQ4LDM2LjA0OGMgMTIuOTI4LDEyLjkyOCwgMjUuODU2LDcuNTg0LCAyNS44NTYtMTAuNzA0bDAuMDAtNTEuMjE2IGMwLjAwLTE4LjI4OCwgMTguMjg4LTM2LjU2LCAzNi41NzYtMzYuNTZsIDM2LjU2LDAuMDAgCgljIDE4LjI4OCwwLjAwLCAzNi41NzYsMTguMjg4LCAzNi41NzYsMzYuNTZsMC4wMCw1MS4yMTYgYzAuMDAsMTguMjg4LCAxMi45MjgsMjMuNjMyLCAyNS44NTYsMTAuNzA0bCAzNi4wNDgtMzYuMDQ4YyAxMi45MjgtMTIuOTQ0LCAzOC44MC0xMi45NDQsIDUxLjcxMiwwLjAwbCAyNS4wNzIsMjUuMDU2CgljIDEyLjk0NCwxMi45NDQsIDEyLjk0NCwzOC44MCwwLjAwLDUxLjcyOGwtMzYuMDQ4LDM2LjA0OGMtMTIuOTI4LDEyLjk0NC03LjU4NCwyNS44NTYsIDEwLjcwNCwyNS44NTZsIDUxLjIxNiwwLjAwIGMgMTguMjg4LDAuMDAsIDM2LjU2LDE4LjMwNCwgMzYuNTYsMzYuNTc2bDAuMDAsMzYuNTYgCgljMC4wMCwxOC4yODgtMTguMjg4LDM2LjU3Ni0zNi41NiwzNi41NzZsLTUxLjIxNiwwLjAwIGMtMTguMjg4LDAuMDAtMjMuNjMyLDEyLjkyOC0xMC43MDQsMjUuODU2bCAzNi4wNDgsMzYuMDQ4YyAxMi45NDQsMTIuOTI4LCAxMi45NDQsMzguNzg0LDAuMDAsNTEuNzEyCglMIDQyNC40OCw0MTcuNTY4Yy0xMi45MjgsMTIuOTQ0LTM4LjgwLDEyLjk0NC01MS43MTIsMC4wMGwtMzYuMDQ4LTM2LjA0OGMtMTIuOTQ0LTEyLjkyOC0yNS44NTYtNy41ODQtMjUuODU2LDEwLjcwNEwgMzEwLjg2NCw0NDMuNDI0IHoiIC8+CjxnbHlwaCB1bmljb2RlPSImI3hlMDAzOyIgZD0iTSA5Ni4wMCwzODQuMDBsLTk2LjAwLTk2LjAwbCAyNTYuMDAtMjU2LjAwbCAyNTYuMDAsMjU2LjAwbC05Ni4wMCw5Ni4wMEwgMjU2LjAwLDIyNC4wMEwgOTYuMDAsMzg0LjAweiIgLz4KPGdseXBoIHVuaWNvZGU9IiYjeDI3MTM7IiBkPSJNIDk2LjAwLDI4OC4wMEwwLjAwLDE5Mi4wMEwgMTkyLjAwLDAuMDBMIDUxMi4wMCwzMjAuMDBMIDQxNi4wMCw0MTYuMDBMIDE5Mi4wMCwxOTIuMDAgeiIgLz4KPGdseXBoIHVuaWNvZGU9IiYjeGUwMDY7IiBkPSJNMC4wMCw0ODAuMDBMIDEyOC4wMCw0ODAuMDBMIDEyOC4wMC0zMi4wMEwwLjAwLTMyLjAwek0gMjU2LjAwLDQ4MC4wMEwgMzg0LjAwLDQ4MC4wMEwgMzg0LjAwLTMyLjAwTCAyNTYuMDAtMzIuMDB6IiBob3Jpei1hZHYteD0iMzg0IiAvPgo8Z2x5cGggdW5pY29kZT0iJiN4MmI7IiBkPSJNIDI1Ni4wMCw0ODAuMDBjLTMyLjAwLDAuMDAtNjQuMDAtMzIuMDAtNjQuMDAtNjQuMDBsMC4wMC0xMjguMDAgTCA2NC4wMCwyODguMDAgYy0zMi4wMCwwLjAwLTY0LjAwLTMyLjAwLTY0LjAwLTY0LjAwcyAzMi4wMC02NC4wMCwgNjQuMDAtNjQuMDBsIDEyOC4wMCwwLjAwIGwwLjAwLTEyOC4wMCBjMC4wMC0zMi4wMCwgMzIuMDAtNjQuMDAsIDY0LjAwLTY0LjAwcyA2NC4wMCwzMi4wMCwgNjQuMDAsNjQuMDBsMC4wMCwxMjguMDAgbCAxMjguMDAsMC4wMCAKCWMgMzIuMDAsMC4wMCwgNjQuMDAsMzIuMDAsIDY0LjAwLDY0LjAwcy0zMi4wMCw2NC4wMC02NC4wMCw2NC4wMGwtMTI4LjAwLDAuMDAgTCAzMjAuMDAsNDE2LjAwIEMgMzIwLjAwLDQ0OC4wMCwgMjg4LjAwLDQ4MC4wMCwgMjU2LjAwLDQ4MC4wMHoiIC8+CjxnbHlwaCB1bmljb2RlPSImI3gyNjA1OyIgZD0iTSAzNjIuMDE2LDE2MC45NDRsLTAuMTYsMC4wOTZsLTEuMDU2LTAuODQ4bCAxLjUwNC0wLjIyNAoJYzAuMDAsMC4wMCwgNjQuODMyLTE2My4yNjQsIDUxLjI0OC0xODYuOTI4Yy0yNi43MDQtMjAuMjQtMTQxLjQ3Miw4OS41Mi0xNTYuMzg0LDEwNC4wMTZsIDAuMDk2LTAuNTZjMC4wMCwwLjAwLTEyOC45NDQtMTI4Ljc2OC0xNTguODAtMTA1Ljc0NAoJYy0xNy44ODgsMTIuOTkyLCA0Ny4xNTIsMTkyLjQ4LCA0Ny4xNTIsMTkyLjQ4bCAwLjMwNCwwLjA0OGMtMjMuODg4LDEzLjY0OC0xNTUuMDg4LDEwNi4zMzYtMTQ1LjM5MiwxMzkuNjk2QyAwLjgxNiwzMjMuMDU2LCAxODMuMTUyLDMyMS42NjQsIDE4OC45NiwzMjAuODgKCUMgMTg5LjY2NCwzMjQuOTYsIDIyMC45MTIsNDgwLjAwLCAyNTYuMDE2LDQ4MC4wMGMgMzUuMjgsMC4wMCwgNjUuNjAtMTU4LjY4OCwgNjUuOTY4LTE2MC44OTZsIDAuMDk2LDAuMDAgbCAwLjAzMi0wLjE2bCAwLjQwLDAuODQ4YzAuMDAsMC4wMCwgMTg4LjY4OCwyLjg5NiwgMTg4Ljk3Ni0xNi44MTYKCUMgNTIyLjE3NiwyNjYuMjg4LCAzNjIuMDE2LDE2MC45NDQsIDM2Mi4wMTYsMTYwLjk0NHoiIC8+CjxnbHlwaCBjbGFzcz0iaGlkZGVuIiB1bmljb2RlPSImI3hmMDAwOyIgZD0iTTAsNDgwTCA1MTIgLTMyTDAgLTMyIHoiIGhvcml6LWFkdi14PSIwIiAvPgo8L2ZvbnQ+PC9kZWZzPjwvc3ZnPg==) format('svg'), url(data:font/ttf;charset=utf-8;base64,AAEAAAANAIAAAwBQRkZUTWM13HQAAAhIAAAAHEdERUYAOAAGAAAIKAAAACBPUy8yD+bcDAAAAVgAAABWY21hcAd++jYAAAHcAAABcmdhc3D//wADAAAIIAAAAAhnbHlmixl4mAAAA2gAAALIaGVhZPrLrf8AAADcAAAANmhoZWEEEP/sAAABFAAAACRobXR4ECoAAAAAAbAAAAAsbG9jYQMOA+QAAANQAAAAGG1heHAAUABrAAABOAAAACBuYW1l/EdiAQAABjAAAAF9cG9zdPe1WmMAAAewAAAAcAABAAAAAQAAmA4vW18PPPUACwIAAAAAAMzWNqEAAAAAzNY2oQAA/+ACAAHgAAAACAACAAAAAAAAAAEAAAHg/+AALgIAAAD+AAIAAAEAAAAAAAAAAAAAAAAAAAALAAEAAAALAGgAAwAAAAAAAgAAAAEAAQAAAEAAAAAAAAAAAQHtAZAABQAIAUwBZgAAAEcBTAFmAAAA9QAZAIQAAAIABQMAAAAAAAAAAAABEADAAAAAAAAAAAAAUGZFZABAACvwAAHg/+AALgHgACCAAAABAAAAAAAAAgAAAAAAAAAAqgAAAgAAAAIAAAACAAAAAgAAAAGAAAACAAAAAgAAAAAAAAAAAAADAAAAAwAAABwAAQAAAAAAbAADAAEAAAAcAAQAUAAAABAAEAADAAAAAAArJgUnE+AD4AbwAP//AAAAAAArJgUnE+AB4AbwAP//AAD/3doE2PMgAiABEAoAAQAAAAAAAAAAAAAAAAAAAAAAAAEGAAABAAAAAAAAAAECAAAAAgAAAAAAAAAAAAAAAAAAAAEAAAAAAAAAAAAAAAAACAAAAAAAAAAAAAAAAAAAAAAAAAAAAAAAAAAAAAAAAAAAAAAAAAAAAAAAAAAAAAAAAAAAAAAAAAAAAAAAAAAAAAAAAAAAAAAAAAAAAAAAAAAAAAAAAAAAAAAAAAAAAAAAAAAAAAAAAAAAAAAAAAAAAAAAAAAAAAAAAAAAAAAAAAAAAAAAAAAAAAAAAAAAAAAAAAAAAAAAAAAAAAAAAAAAAAAAAAAAAAAAAAAAAAAAAAAAAAAAAAAAAAAAAAAAAAAAAAAAAAAAAAAAAAAAAAAAAAAAAAAAAAAAAAAAAAAAAAAaAKgAvADOAOIBCgFWAWQAAwAA/+ACAAHAAAMABwALAAARFSE1BRUhNQEVITUCAP4AAgD+AAIAAQBgYMBgYAGAYGAAAAIAAP/gAgAB4AAHAGcAADY0NjIWFAYiEzQmKwEiBh0BFAYvASYiDwEGFB8BFgYrASIGHQEUFjsBMhYPAQYUHwEWMj8BNhYdARQWOwEyNj0BNDYfARYyPwE2NC8BJjY7ATI2PQE0JisBIiY/ATY0LwEmIg8BBiY1tys8Kys8VRcOJA4XEAokCSEJGgkJJAoHDTMOFxcOMw0HCiQJCRoJIQkkChAXDiQOFxAKJAkhCRoJCSUJBg4zDhcXDjMOBgklCQkaCSEJJAoQwjwrKzwrASQOFxcOMw0HCiQJCRoJIQkkChAXDiQOFxAKJAkhCRoJCSUJBg4zDhcXDjMOBgklCQkaCSEJJAoQFw4kDhcQCiQJIQkaCQkkCgcNAAAAAQAAACACAAGAAAUAABMHCQEnB2BgAQABAGCgAYBg/wABAGCgAAAAAAEAAAAAAgABoAAFAAATBxcBJwdgYMABQGDgASBgwAFAYOAAAAIAAP/gAYAB4AADAAcAABEzESMBMxEjgIABAICAAeD+AAIA/gAAAAABAAD/4AIAAeAAGwAAACIGHQEjIgYUFjsBFRQWMjY9ATMyNjQmKwE1NAEYMCiAGCgoGIAoMCiAGCgoGIAB4CgYgCgwKIAYKCgYgCgwKIAYAAEAAP/iAgAB4AA0AAAlBzMeBgcGLgInFTAHBicuAT4HNzEuATc0Nhc+AjIeARcxNzYVFg4BAWoBAQIEDgoOBgYECi45IAw6UBUCAQMFCAgKBggCASJ2B6oSAg8iICIOAgG8BUtNoQEDDCQeLRsgAgcYLh0MATVEEAINFBgcGx0UFQYCFGIWDQcCDT5UVj0OAQMUEEc3AAAAAQAA/+ACAAHgAAIAABEBIQIA/gAB4P4AAAAAAAAADACWAAEAAAAAAAEABgAOAAEAAAAAAAIABwAlAAEAAAAAAAMAIwB1AAEAAAAAAAQABgCnAAEAAAAAAAUACwDGAAEAAAAAAAYABgDgAAMAAQQJAAEADAAAAAMAAQQJAAIADgAVAAMAAQQJAAMARgAtAAMAAQQJAAQADACZAAMAAQQJAAUAFgCuAAMAAQQJAAYADADSAHMAZQBuAHQAcgB5AABzZW50cnkAAFIAZQBnAHUAbABhAHIAAFJlZ3VsYXIAAEYAbwBuAHQARgBvAHIAZwBlACAAMgAuADAAIAA6ACAAcwBlAG4AdAByAHkAIAA6ACAAMgA0AC0AMQAxAC0AMgAwADEAMgAARm9udEZvcmdlIDIuMCA6IHNlbnRyeSA6IDI0LTExLTIwMTIAAHMAZQBuAHQAcgB5AABzZW50cnkAAFYAZQByAHMAaQBvAG4AIAAxAC4AMAAAVmVyc2lvbiAxLjAAAHMAZQBuAHQAcgB5AABzZW50cnkAAAAAAAIAAAAAAAAAAAAAAAAAAAAAAAAAAAAAAAAAAAAAAAAACwAAAAEAAgECAQMBBAEFAQYADgEHAQgHdW5pRTAwMQd1bmlFMDAyB3VuaUUwMDMHdW5pMjcxMwd1bmlFMDA2B3VuaTI2MDUHdW5pRjAwMAAAAAH//wACAAEAAAAOAAAAGAAAAAAAAgABAAMACgABAAQAAAACAAAAAAABAAAAAMmJbzEAAAAAzNY2oQAAAADM1jah) format('truetype');
+  font-family: 'sentry-simple';
+  src: url('../fonts/sentry-simple.eot');
+  src: url('../fonts/sentry-simple.eot?#iefix') format('embedded-opentype'), url('../fonts/sentry-simple.woff') format('woff'), url('../fonts/sentry-simple.ttf') format('truetype'), url('../fonts/sentry-simple.svg#sentry-simple') format('svg');
   font-weight: normal;
   font-style: normal;
 }
-/* Use the following CSS code if you want to use data attributes for inserting your icons */
-[data-icon]:before {
-  font-family: 'sentry';
-  content: attr(data-icon);
+[class^="icon-"],
+[class*=" icon-"] {
+  font-family: 'sentry-simple';
   speak: none;
+  font-style: normal;
   font-weight: normal;
+  font-variant: normal;
+  text-transform: none;
+  line-height: 1;
+  /* Better Font Rendering =========== */
   -webkit-font-smoothing: antialiased;
-}
-/* Use the following CSS code if you want to have a class per icon */
-[class^="icon-"]:before,
-[class*=" icon-"]:before {
-  font-family: 'sentry';
-  font-style: normal;
-  speak: none;
-  font-weight: normal;
-  -webkit-font-smoothing: antialiased;
-}
-.icon-list:before {
-  content: "\e001";
-}
-.icon-cog:before {
-  content: "\e002";
+  -moz-osx-font-smoothing: grayscale;
+}
+.icon-sentry-logo:before {
+  content: "\e603";
+}
+.icon-bookmark:before {
+  content: "\e613";
+}
+.icon-search:before {
+  content: "\e601";
+}
+.icon-forbid:before {
+  content: "\e604";
+}
+.icon-envelope:before {
+  content: "\e605";
+}
+.icon-trash:before {
+  content: "\e606";
+}
+.icon-settings:before {
+  content: "\e607";
+}
+.icon-user:before {
+  content: "\e608";
+}
+.icon-comments:before {
+  content: "\e609";
+}
+.icon-checkmark:before {
+  content: "\e60a";
+}
+.icon-eye:before {
+  content: "\e60b";
+}
+.icon-clock:before {
+  content: "\e60c";
+}
+.icon-x:before {
+  content: "\e60d";
+}
+.icon-pause:before {
+  content: "\e614";
+}
+.icon-exclamation:before {
+  content: "\e615";
+}
+.icon-question:before {
+  content: "\e602";
+}
+.icon-book:before {
+  content: "\e600";
+}
+.icon-users:before {
+  content: "\e612";
+}
+.icon-arrow-left:before {
+  content: "\e60e";
 }
 .icon-arrow-down:before {
-  content: "\e003";
-}
-.icon-checkmark:before {
-  content: "\2713";
-}
-.icon-pause:before {
-  content: "\e006";
-}
-.icon-plus:before {
-  content: "\2b";
-}
-.icon-star:before {
-  content: "\2605";
+  content: "\e60f";
+}
+.icon-arrow-up:before {
+  content: "\e610";
+}
+.icon-arrow-right:before {
+  content: "\e611";
 }
 /*!
  * Datepicker for Bootstrap
@@ -7022,7 +7030,7 @@
   font-weight: 500;
 }
 .container {
-  width: 960px;
+  max-width: 960px;
 }
 a {
   color: #ffffff;
@@ -7055,25 +7063,30 @@
   line-height: 27px;
   font-size: 18px;
 }
-.popover {
-  width: auto;
-  min-width: 236px;
-  max-width: 600px;
-}
-.popover * {
-  font-size: 11px;
-  line-height: 14px;
-  margin-top: 0;
-  margin-bottom: 0;
-}
-.popover-title {
-  font-size: 10px;
-  background: #56AFE8;
-  color: #fff;
-}
-.popover-title,
-.popover-content {
-  padding: 4px 10px;
+.align-right {
+  text-align: right;
+}
+.align-center {
+  text-align: center;
+}
+.icon-arrow-down,
+.icon-arrow-right,
+.icon-arrow-left {
+  font-size: 16px !important;
+  position: relative;
+  top: 3px;
+}
+.back-button.icon-arrow-left {
+  font-size: 48px !important;
+  position: absolute;
+  left: -60px;
+  top: -1px;
+}
+.btn-sm .icon-arrow-down,
+.btn-sm .icon-arrow-right,
+.btn-sm .icon-arrow-left {
+  font-size: 14px !important;
+  top: 2px;
 }
 /* =============================  Layout  ============================== */
 header {
@@ -7136,7 +7149,6 @@
 header .user-nav [class*=" icon-"] {
   position: relative;
   top: 1px;
-  margin-right: 4px;
 }
 header .project-dropdown {
   float: left;
@@ -7217,6 +7229,7 @@
   z-index: 2;
   position: relative;
   line-height: 1.5;
+  cursor: pointer;
 }
 header .project-dropdown .project-name {
   font-weight: 400;
@@ -7228,25 +7241,6 @@
 .project-nav {
   margin: -10px 0 20px;
 }
-.stream-actions {
-  margin: 0 0 18px;
-}
-.stream-actions:before,
-.stream-actions:after {
-  content: " ";
-  display: table;
-}
-.stream-actions:after {
-  clear: both;
-}
-.stream-actions:before,
-.stream-actions:after {
-  content: " ";
-  display: table;
-}
-.stream-actions:after {
-  clear: both;
-}
 .nav-tabs {
   border-bottom: 3px solid #f1f2f3;
 }
@@ -7254,6 +7248,7 @@
   margin-bottom: -3px;
 }
 .nav-tabs li > a {
+  font-size: 14px;
   color: #4c5459;
   font-weight: 600;
   margin-right: 5px;
@@ -7317,7 +7312,6 @@
   clear: both;
 }
 #content .main {
-  min-width: 786px;
   width: 100%;
   position: relative;
   float: left;
@@ -7577,9 +7571,21 @@
   background-color: #2598e1;
   border-color: #1a7ebe;
 }
+.btn-group .btn + .btn {
+  margin-left: -2px;
+}
+.btn-group.open .dropdown-toggle {
+  background-color: #e3e3e3 !important;
+  -webkit-box-shadow: none;
+  box-shadow: none;
+}
+.btn.disabled {
+  color: #ccc;
+  border-color: #ddd;
+}
 .search {
-  margin-top: -10px;
-  margin-bottom: 20px;
+  width: 320px;
+  margin-top: -2px;
 }
 .search form {
   display: block;
@@ -7588,23 +7594,23 @@
 .search .icon-search {
   color: #8E8E97;
   position: absolute;
-  top: 15px;
-  left: 17px;
+  top: 10px;
+  left: 12px;
 }
 .search .form-control {
+  padding: 7px 70px 7px 34px;
   box-shadow: none;
-  height: 44px;
-  line-height: 44px;
-  padding-left: 42px;
-  border: 3px solid #f2f4f6;
+  border: 0;
   font-size: 14px;
+  background: #f8f8f8;
 }
 .search .advanced-toggle {
   color: inherit;
   opacity: .4;
   position: absolute;
-  top: 12px;
+  top: 8px;
   right: 12px;
+  font-size: 11px;
 }
 .search .advanced-toggle:hover {
   opacity: 1;
@@ -7637,9 +7643,6 @@
   text-align: left;
   color: #ffffff;
 }
-legend + .control-group {
-  margin-top: 0;
-}
 ul.tag-list {
   list-style: none;
   padding-left: 0;
@@ -7711,7 +7714,7 @@
 .sparkline > a {
   position: relative;
   float: left;
-  height: 100%;
+  height: 20px;
   display: block;
 }
 .sparkline > a:hover > span {
@@ -7725,370 +7728,172 @@
   left: 0;
   right: 1px;
   background: #dfe3e9;
-  border-radius: 3px 3px 0 0;
   border: 1px solid #dfe3e9;
   min-width: 1px;
   height: 0;
   overflow: hidden;
   text-indent: -9999px;
 }
+.group-header {
+  display: table;
+  margin-top: -4px;
+  width: 100%;
+}
+.stream-actions {
+  display: table-row;
+}
+.stream-actions .checkbox {
+  position: absolute;
+  left: 16px;
+  top: -1px;
+}
+.stream-actions .icon-bookmark {
+  position: relative;
+  top: 2px;
+}
+.stream-actions .icon-checkmark,
+.stream-actions .icon-pause {
+  position: relative;
+  top: 1px;
+}
+.stream-actions .stream-actions-cell {
+  display: table-cell;
+  position: relative;
+  border-bottom: 3px solid #F8F9FA;
+  padding: 0 0 15px;
+}
+.stream-actions .stream-actions-left {
+  padding-left: 42px;
+}
+.stream-actions .stream-actions-graph {
+  width: 100px;
+}
+.stream-actions .stream-actions-occurrences {
+  width: 100px;
+  padding-left: 30px;
+}
+.stream-actions .stream-actions-users {
+  width: 100px;
+  padding-left: 30px;
+}
 .group-list,
 .events {
+  padding-left: 0;
+  list-style: none;
+  margin-bottom: 20px;
+  display: table;
+  width: 100%;
+}
+.group-list .group,
+.events .group {
+  display: table-row;
+}
+.group-list .group .event-details:after,
+.events .group .event-details:after {
+  position: absolute;
+  content: "";
+  top: -3px;
+  right: 0;
+  bottom: -3px;
+  left: 0;
+  width: 4px;
+  background: #54adff;
+}
+.group-list .group.seen .event-details:after,
+.events .group.seen .event-details:after {
+  background: #fff;
+}
+.group-list .event-cell,
+.events .event-cell {
+  position: relative;
+  display: table-cell;
+  border-bottom: 3px solid #F8F9FA;
+  padding: 15px 0;
+  vertical-align: middle;
+}
+.group-list .deploy,
+.events .deploy {
+  background: #fcfcfd;
+  font-size: 12px;
+  text-align: center;
+  border-bottom: 3px solid #F8F9FA;
+  padding: 5px 0;
+}
+.group-list .row,
+.events .row {
   margin: 0;
-  padding: 0;
-  list-style: none;
-}
-.group-list.events-detail li,
-.events.events-detail li {
-  border-bottom: none;
-  padding-bottom: 0;
-}
-.group-list.similar-events > li,
-.events.similar-events > li {
-  padding-left: 20px;
-  min-height: 0;
-}
-.group-list.similar-events > li .meta,
-.events.similar-events > li .meta {
+}
+.group-list .checkbox,
+.events .checkbox {
   position: absolute;
-  top: 10px;
-  bottom: 0;
-  right: 20px;
-}
-.group-list.similar-events > li .row_link:hover,
-.events.similar-events > li .row_link:hover {
-  background: rgba(238, 238, 238, 0.1);
-}
-.group-list > li,
-.events > li {
-  padding: 10px 30px 10px 74px;
-  position: relative;
-  border-bottom: 2px solid #f2f4f7;
-  min-height: 60px;
-  /* count height */
-}
-.group-list > li a,
-.events > li a {
-  -webkit-transition: none;
-  transition: none;
-}
-.group-list > li:first-child,
-.events > li:first-child {
-  border-top-width: 1px;
-}
-.group-list > li:hover .actions a,
-.events > li:hover .actions a {
-  color: #d6d9e0;
-}
-.group-list > li.empty,
-.events > li.empty {
-  border: 0;
-  padding-left: 30px;
-}
-.group-list > li.empty:hover,
-.events > li.empty:hover {
-  filter: progid:DXImageTransform.Microsoft.gradient(enabled = false);
-  background-image: none;
-  background-color: inherit;
-}
-.group-list > li.with-sparkline .message,
-.events > li.with-sparkline .message {
-  padding-right: 129px;
-}
-.group-list > li.with-sparkline .meta,
-.events > li.with-sparkline .meta {
-  right: 155px;
-}
-.group-list > li.seen h3,
-.events > li.seen h3 {
-  font-weight: normal;
-}
-.group-list > li.seen h3 a,
-.events > li.seen h3 a {
-  color: #898f98;
-}
-.group-list > li h3,
-.events > li h3 {
-  margin: 0;
+  left: 16px;
+  top: 4px;
+}
+.group-list .event-details,
+.events .event-details {
+  padding-left: 42px;
+}
+.group-list .event-details h3,
+.events .event-details h3 {
   font-size: 16px;
-  line-height: 20px;
-  font-weight: 500;
-  width: 85%;
+  line-height: 1.2;
+  letter-spacing: -0.25;
+  margin: 0 0 3px;
+}
+.group-list .event-details h3 a,
+.events .event-details h3 a {
+  color: inherit;
+}
+.group-list .event-details .event-message,
+.events .event-details .event-message {
+  text-overflow: ellipsis;
   white-space: nowrap;
   overflow: hidden;
+}
+.group-list .event-details p,
+.events .event-details p {
+  line-height: 1.4;
+  color: #79858C;
+  margin-bottom: 0;
+}
+.group-list .event-details h3 a,
+.events .event-details h3 a,
+.group-list .event-details p,
+.events .event-details p {
+  display: block;
+  max-width: 100%;
   text-overflow: ellipsis;
-}
-.group-list > li h3 a,
-.events > li h3 a {
-  color: #465262;
-}
-.group-list > li h3 a:hover,
-.events > li h3 a:hover {
-  color: #000;
-}
-.group-list > li h3 span,
-.events > li h3 span {
-  margin-left: 10px;
-  font-weight: 300;
-  padding: 0 5px;
-  font-size: 13px;
-}
-.group-list > li .count,
-.events > li .count {
-  color: #fff;
-  position: absolute;
-  left: 0;
-  width: 60px;
-  height: 60px;
-  border-radius: 60px;
-  line-height: 60px;
-  background: #cfd3da;
-  text-align: center;
-  font-size: 17px;
-  font-weight: bold;
-  letter-spacing: -1px;
-  overflow: hidden;
-}
-.group-list > li .count span,
-.events > li .count span {
-  position: absolute;
-  left: 0;
-  right: 0;
-  height: 100%;
-  text-align: center;
-  line-height: inherit;
-  display: block;
-}
-.group-list > li .message,
-.events > li .message {
-  color: #898f98;
-  margin-bottom: 0;
-  font-size: 14px;
-  padding-right: 24px;
   white-space: nowrap;
   overflow: hidden;
-  text-overflow: ellipsis;
-}
-.group-list > li .message .tag,
-.events > li .message .tag {
-  float: right !important;
-}
-.group-list > li .meta,
-.events > li .meta {
-  color: #b6bcc2;
-  font-size: 12px;
-}
-.group-list > li .meta a,
-.events > li .meta a {
-  color: inherit;
-}
-.group-list > li .meta a:hover,
-.events > li .meta a:hover {
-  text-decoration: underline;
-  color: #000;
-}
-.group-list > li .tag,
-.events > li .tag,
-.group-list > li .annotation,
-.events > li .annotation {
-  margin-left: 10px;
-}
-.group-list > li .tag-users,
-.events > li .tag-users,
-.group-list > li .annotation,
-.events > li .annotation {
-  margin-right: 10px;
-  margin-left: 0;
-  position: relative;
-  background: #f9f9f9;
-  padding: 0 5px;
-  line-height: 20px;
-  height: 20px;
-  min-width: 20px;
-  text-align: right;
-  float: left;
-  display: block;
-  color: #666;
-  overflow: hidden;
-}
-.group-list > li .tag-users span,
-.events > li .tag-users span,
-.group-list > li .annotation span,
-.events > li .annotation span {
-  position: absolute;
-  top: 0;
-  bottom: 0;
-  right: 5px;
-  height: 100%;
-  text-align: center;
-  line-height: inherit;
-  display: block;
-}
-.group-list > li .tag-users i,
-.events > li .tag-users i,
-.group-list > li .annotation i,
-.events > li .annotation i {
-  padding-right: 25px;
-  font-style: normal;
-  color: #aaa;
-}
-.group-list > li .tag-project,
-.events > li .tag-project {
-  display: none;
-}
-.group-list > li .sparkline,
-.events > li .sparkline {
-  position: absolute;
-  right: 50px;
-  top: 18px;
-  display: inline-block;
+}
+.group-list .event-details .event-meta,
+.events .event-details .event-meta {
+  color: #949ea4;
+}
+.group-list .event-assignee,
+.events .event-assignee {
+  width: 32px;
+  padding: 0 30px;
+}
+.group-list .event-graph,
+.events .event-graph {
   width: 100px;
-  height: 52px;
-}
-.group-list > li .sparkline > span,
-.events > li .sparkline > span {
-  position: relative;
-  float: left;
-  width: 3px;
-}
-.group-list > li .actions,
-.events > li .actions {
-  position: absolute;
-  right: 2px;
-  top: 17px;
-  list-style-type: none;
-  margin: 0;
-  padding: 0;
-}
-.group-list > li .actions li,
-.events > li .actions li {
-  margin-bottom: 13px;
-  font-size: 14px;
-  line-height: 18px;
-  text-align: center;
-  display: block;
-  width: 20px;
-  height: 20px;
-}
-.group-list > li .actions li > a,
-.events > li .actions li > a {
-  font-size: 19px;
-  color: #e7e9ed;
-}
-.group-list > li .actions li > a:hover,
-.events > li .actions li > a:hover {
-  color: #d6d9e0;
-  text-decoration: none;
-}
-.group-list > li .actions li > a i,
-.events > li .actions li > a i {
-  background-image: none;
-}
-.group-list > li .actions li .checked,
-.events > li .actions li .checked,
-.group-list > li .actions li .checked:hover,
-.events > li .actions li .checked:hover {
-  color: #f6de2f;
-}
-.group-list > li .actions li .bookmarked,
-.events > li .actions li .bookmarked {
-  color: #fb4226;
-}
-.group-list > li .actions li .disabled,
-.events > li .actions li .disabled {
-  color: #a6a8b7;
-}
-.group-list > li .row_link,
-.events > li .row_link {
-  top: 0;
-  left: 0;
-  width: 100%;
-  height: 100%;
-  position: absolute;
-}
-.group-list > li.level-info .count,
-.events > li.level-info .count {
-  background: #2788ce;
-}
-.group-list > li.level-warning .count,
-.events > li.level-warning .count {
-  background: #f18500;
-}
-.group-list > li.level-error .count,
-.events > li.level-error .count {
-  background: #f43f20;
-}
-.group-list > li.level-fatal .count,
-.events > li.level-fatal .count {
-  background: #d20f2a;
-}
-.group-list > li.resolved h3,
-.events > li.resolved h3 {
-  text-decoration: line-through;
-}
-.group-list > li.resolved .count,
-.events > li.resolved .count {
-  background: #cfd3da;
-}
-.group-list > li.resolved .icon-checkmark,
-.events > li.resolved .icon-checkmark {
-  color: #27ce8a;
-}
-.group-list.small > li,
-.events.small > li {
-  min-height: 30px;
-  padding: 14px 14px 14px 50px;
-}
-.group-list.small > li.empty,
-.events.small > li.empty {
-  padding-left: 0px;
-}
-.group-list.small > li:last-child,
-.events.small > li:last-child {
-  border-bottom: none;
-}
-.group-list.small > li h3,
-.events.small > li h3 {
-  margin: 0;
-  font-size: 14px;
-  line-height: 18px;
-}
-.group-list.small > li .message,
-.events.small > li .message {
-  line-height: 18px;
-  font-size: 12px;
-}
-.group-list.small > li .message .tag,
-.events.small > li .message .tag {
-  display: none;
-}
-.group-list.small > li .meta,
-.events.small > li .meta {
-  line-height: 18px;
-  font-size: 12px;
-}
-.group-list.small > li .count,
-.events.small > li .count {
-  left: 0;
-  font-size: 12px;
-  width: 36px;
-  height: 36px;
-  line-height: 38px;
-  border-radius: 36px;
-}
-.group-list.small > li .actions,
-.events.small > li .actions {
-  display: none;
-}
-.group-list.small > li .sparkline,
-.events.small > li .sparkline {
-  right: 10px;
-  height: 30px;
-  top: 20px;
-}
-.group-list.small > li .tag-project,
-.events.small > li .tag-project {
-  display: inline-block;
+  margin-left: 30px;
+}
+.group-list .event-users,
+.events .event-users,
+.group-list .event-occurrences,
+.events .event-occurrences {
+  vertical-align: middle;
+  padding-left: 30px;
+  width: 100px;
+}
+.group-list .event-users span,
+.events .event-users span,
+.group-list .event-occurrences span,
+.events .event-occurrences span {
+  color: #949ea4;
+  font-size: 20px;
 }
 .inactive .group-list > li:hover {
   filter: progid:DXImageTransform.Microsoft.gradient(enabled = false);
@@ -8742,79 +8547,6 @@
 .empty-message p.links a {
   margin: 0 12px 0 0;
 }
-<<<<<<< HEAD
-=======
-.btn {
-  background: #eff3f7;
-  -webkit-border-radius: 4px;
-  -moz-border-radius: 4px;
-  border-radius: 4px;
-  -webkit-box-shadow: none;
-  -moz-box-shadow: none;
-  box-shadow: none;
-  border: none;
-  color: #666d73;
-  font-weight: bold;
-  text-shadow: none;
-  font-size: 13px;
-  border-bottom: 2px solid #dee6ed;
-  -webkit-font-smoothing: antialiased;
-  padding: 6px 12px;
-}
-.btn i {
-  background-image: none;
-  color: #b2bac2;
-  margin: 0 3px 0 0;
-  position: relative;
-  font-size: 15px;
-  top: 1px;
-  left: -1px;
-}
-.btn.disabled,
-.btn[disabled] {
-  background: #ecf0f4;
-  opacity: 0.35;
-  filter: alpha(opacity=35);
-}
-.btn .caret {
-  border-top-color: #a4adb7;
-  border-bottom-color: #a4adb7;
-}
-.btn:hover {
-  color: #666d73;
-  background: #ecf0f5;
-  border-bottom: 2px solid #d7e1e9;
-}
-.btn:active {
-  border-top: 2px solid #d7e1e9;
-  border-bottom: none;
-  -webkit-box-shadow: none;
-  -moz-box-shadow: none;
-  box-shadow: none;
-}
-.btn.btn-primary {
-  background: #56AFE8;
-  color: #fff;
-  border-color: #589ac3;
-}
-.btn.btn-primary:hover {
-  background: #49a9e6;
-  border-color: #458fbc;
-}
-.btn.btn-primary.disabled,
-.btn.btn-primary[disabled] {
-  background: #56AFE8;
-}
-.btn.btn-danger {
-  background: #da4f49;
-  color: #fff;
-  border-color: #bd362f;
-}
-.btn.btn-danger:hover {
-  background: #d7433c;
-  border-color: #a9302a;
-}
->>>>>>> 0bca0dec
 section.body textarea,
 section.body input[type="text"],
 section.body input[type="password"],
@@ -8857,17 +8589,12 @@
   font-size: 14px;
   text-shadow: none;
 }
-.btn-group.open .dropdown-toggle {
-  background-color: #dfe6ed !important;
-  -webkit-box-shadow: none;
-  box-shadow: none;
-}
 .dropdown-menu {
-  top: 33px;
+  top: 40px;
   border: none;
   border-radius: 4px;
-  -webkit-box-shadow: 0 0 0 2px rgba(70, 82, 98, 0.43);
-  box-shadow: 0 0 0 2px rgba(70, 82, 98, 0.43);
+  -webkit-box-shadow: 0 0 0 2px rgba(0, 0, 0, 0.43);
+  box-shadow: 0 0 0 2px rgba(0, 0, 0, 0.43);
   -webkit-background-clip: padding-box;
   -moz-background-clip: padding;
   background-clip: padding-box;
@@ -8875,7 +8602,6 @@
 .dropdown-menu li a {
   -webkit-transition: none;
   transition: none;
-  font-weight: bold;
   color: #878e94;
 }
 .dropdown-menu li a:hover {
@@ -8889,12 +8615,6 @@
 }
 .dropdown-menu .divider {
   margin: 9px 1px 4px;
-}
-.icon-arrow-down:before {
-  font-size: 10px;
-  position: relative;
-  top: -2px;
-  left: 4px;
 }
 .select2-container .select2-choice div b {
   background: none;
@@ -8991,12 +8711,12 @@
   margin-bottom: 5px;
   line-height: 30px;
   position: relative;
-  padding-left: 24px;
+  padding-left: 20px;
 }
 .activity > ul > li .avatar {
   position: absolute;
   left: 0;
-  top: 7px;
+  top: 4px;
   width: 16px;
   height: 16px;
   display: block;
@@ -9012,9 +8732,6 @@
   border-radius: 16px;
 }
 .activity > ul > li .avatar.sentry {
-  -webkit-border-radius: 0;
-  -moz-border-radius: 0;
-  border-radius: 0;
   background-image: url('../images/favicon.ico');
 }
 .activity > ul > li .avatar p {
@@ -9110,23 +8827,6 @@
   width: 32px;
   border-radius: 32px;
 }
-.share-form {
-  position: relative;
-  max-width: 400px;
-}
-.share-form * {
-  font-size: 12px;
-  line-height: 20px;
-}
-.share-form code {
-  display: block;
-  white-space: nowrap;
-  overflow: hidden;
-  text-overflow: ellipsis;
-}
-.share-form label.checkbox {
-  padding: 0 5px 0 29px;
-}
 .team-index #page-header {
   display: none;
 }
@@ -9292,7 +8992,6 @@
 .windowed-small #content section.body {
   min-width: 0;
 }
-<<<<<<< HEAD
 .popover {
   width: auto;
   min-width: 236px;
@@ -9312,11 +9011,6 @@
 .popover-title,
 .popover-content {
   padding: 4px 10px;
-=======
-.windowed-small .container {
-  width: auto;
-  min-width: 0;
->>>>>>> 0bca0dec
 }
 .rule-list {
   list-style: none;
