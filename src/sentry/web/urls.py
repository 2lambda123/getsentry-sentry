--- conflicted
+++ resolved
@@ -58,11 +58,8 @@
 from sentry.web.frontend.project_issue_tracking import ProjectIssueTrackingView
 from sentry.web.frontend.project_release_tracking import ProjectReleaseTrackingView
 from sentry.web.frontend.project_settings import ProjectSettingsView
-<<<<<<< HEAD
 from sentry.web.frontend.react_page import ReactPageView
-=======
 from sentry.web.frontend.release_webhook import ReleaseWebhookView
->>>>>>> c6c03c38
 from sentry.web.frontend.remove_organization import RemoveOrganizationView
 from sentry.web.frontend.remove_project import RemoveProjectView
 from sentry.web.frontend.remove_team import RemoveTeamView
@@ -239,19 +236,12 @@
         name='sentry-accept-invite'),
 
     # Settings - Projects
-<<<<<<< HEAD
-=======
-    url(r'^(?P<organization_slug>[\w_-]+)/(?P<project_id>[\w_-]+)/get-started/$',
-        sentry.web.frontend.projects.general.get_started,
-        name='sentry-get-started'),
-
     url(r'^(?P<organization_slug>[\w_-]+)/(?P<project_slug>[\w_-]+)/issue-tracking/$',
         ProjectIssueTrackingView.as_view(),
         name='sentry-project-issue-tracking'),
     url(r'^(?P<organization_slug>[\w_-]+)/(?P<project_slug>[\w_-]+)/release-tracking/$',
         ProjectReleaseTrackingView.as_view(),
         name='sentry-project-release-tracking'),
->>>>>>> c6c03c38
     url(r'^(?P<organization_slug>[\w_-]+)/(?P<project_slug>[\w_-]+)/settings/$',
         ProjectSettingsView.as_view(),
         name='sentry-manage-project'),
