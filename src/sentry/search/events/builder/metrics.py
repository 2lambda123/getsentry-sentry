--- conflicted
+++ resolved
@@ -956,17 +956,6 @@
                                     tenant_ids=self.tenant_ids,
                                 )
                             )
-<<<<<<< HEAD
-=======
-                    with sentry_sdk.start_span(op="metric_layer", description="run_query"):
-                        metrics_data = get_series(
-                            projects=self.params.projects,
-                            metrics_query=metrics_query,
-                            use_case_id=self.use_case_id_from_metrics_query(metrics_query),
-                            include_meta=True,
-                            tenant_ids=self.tenant_ids,
-                        )
->>>>>>> 8fc985a7
                 except Exception as err:
                     raise IncompatibleMetricsQuery(err)
                 with sentry_sdk.start_span(op="metric_layer", description="transform_results"):
