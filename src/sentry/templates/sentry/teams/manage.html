--- conflicted
+++ resolved
@@ -45,140 +45,6 @@
                     {% endif %}
                 </fieldset>
             </form>
-<<<<<<< HEAD
-            <div class="page-header">
-                {% if can_add_project %}
-                    <a href="{% url sentry-new-team-project team.slug %}" class="btn pull-right btn-primary">{% trans "New Project" %}</a>
-                {% endif %}
-                <h2>{% trans "Projects" %}</h2>
-            </div>
-            {% if project_list %}
-                <table class="table table-striped">
-                    <colgroup>
-                        <col/>
-                        <col width="90px"/>
-                    </colgroup>
-                    <thead>
-                        <tr>
-                            <th>{% trans "Project" %}</th>
-                            <th style="text-align:center">{% trans "Actions" %}</th>
-                        </tr>
-                    </thead>
-                    <tbody>
-                        {% for project in project_list %}
-                            <tr>
-                                <td>
-                                    <a href="{% url sentry project.slug %}">{{ project.name }}</a><br>
-                                </td>
-                                <td style="text-align:center;">
-                                    <a href="{% url sentry-manage-project project.slug %}" class="btn btn-small">{% trans "Settings" %}</a>
-                                </td>
-                            </tr>
-                        {% endfor %}
-                    </tbody>
-                </table>
-            {% else %}
-                <p>{% trans "There are no projects managed by this team." %}</p>
-            {% endif %}
-            <div class="page-header">
-                {% if can_add_member %}
-                    <a href="{% url sentry-new-team-member team.slug %}" class="btn pull-right btn-primary">{% trans "New Member" %}</a>
-                {% endif %}
-                <h2>{% trans "Members" %}</h2>
-            </div>
-            <ul class="nav nav-tabs">
-                <li class="active"><a href="#members" data-toggle="tab">{% trans "Members" %}</a></li>
-                <li><a href="#pending-members" data-toggle="tab">{% blocktrans with pending_member_list|length as count %}Pending ({{ count }}){% endblocktrans %}</a></li>
-            </ul>
-            <div class="tab-content">
-                <div class="tab-pane active" id="members">
-                    <table class="table table-striped" style="border-top: none">
-                        <colgroup>
-                            <col/>
-                            <col width="100px"/>
-                            <col width="90px"/>
-                            <col width="90px"/>
-                        </colgroup>
-                        <thead>
-                            <tr>
-                                <th>{% trans "User" %}</th>
-                                <th style="text-align:center">{% trans "Access" %}</th>
-                                <th colspan="2" style="text-align:center">{% trans "Actions" %}</th>
-                            </tr>
-                        </thead>
-                        <tbody>
-                            {% for member, user in member_list %}
-                                <tr>
-                                    <td>
-                                        <a href="{% url sentry-edit-team-member team.slug member.pk %}">{{ user.username }}</a><br>
-                                        {{ user.email }}
-                                    </td>
-                                    <td style="text-align:center;">
-                                        {% if user == team.owner %}
-                                            {% trans "Owner" %}
-                                        {% else %}
-                                            {{ member.get_type_display }}
-                                        {% endif %}
-                                    </td>
-                                    {% if user == team.owner %}
-                                        <td style="text-align:center;" colspan="2">
-                                            <em>{% trans "unavailable for owner" %}</em>
-                                        </td>
-                                    {% else %}
-                                        <td style="text-align:center;">
-                                            <a href="{% url sentry-remove-team-member team.slug member.pk %}" class="btn btn-danger btn-small">{% trans "Remove" %}</a>
-                                        </td>
-                                        <td style="text-align:center;">
-                                            {% if member.is_active %}
-                                                <a href="{% url sentry-suspend-team-member team.slug member.pk %}" class="btn btn-small">{% trans "Suspend" %}</a>
-                                            {% else %}
-                                                <a href="{% url sentry-restore-team-member team.slug member.pk %}" class="btn btn-small">{% trans "Restore" %}</a>
-                                            {% endif %}
-                                        </td>
-                                    {% endif %}
-                                </tr>
-                            {% endfor %}
-                        </tbody>
-                    </table>
-                </div>
-                <div class="tab-pane" id="pending-members">
-                    <table class="table table-striped" style="border-top: none">
-                        <colgroup>
-                            <col/>
-                            <col width="100px"/>
-                            <col width="90px"/>
-                            <col width="90px"/>
-                        </colgroup>
-                        <thead>
-                            <tr>
-                                <th>{% trans "User" %}</th>
-                                <th style="text-align:center">{% trans "Access" %}</th>
-                                <th style="text-align:center" colspan="2">{% trans "Actions" %}</th>
-                            </tr>
-                        </thead>
-                        <tbody>
-                            {% for member, email in pending_member_list %}
-                                <tr>
-                                    <td>
-                                        {{ email }}
-                                    </td>
-                                    <td style="text-align:center;">
-                                        {{ member.get_type_display }}
-                                    </td>
-                                    <td style="text-align:center;">
-                                        <a href="{% url sentry-remove-pending-team-member team.slug member.pk %}" class="btn btn-small btn-danger">{% trans "Remove" %}</a>
-                                    </td>
-                                    <td style="text-align:center;">
-                                        <a href="{% url sentry-reinvite-pending-team-member team.slug member.pk %}" class="btn btn-small">{% trans "Resend" %}</a>
-                                    </td>
-                                </tr>
-                            {% endfor %}
-                        </tbody>
-                    </table>
-                </div>
-            </div>
-=======
->>>>>>> e78608c1
         {% endblock %}
     </section>
 {% endblock %}
