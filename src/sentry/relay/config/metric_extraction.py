--- conflicted
+++ resolved
@@ -147,18 +147,7 @@
                 tags={"prefilling": prefilling, "dataset": alert_snuba_query.dataset},
             )
 
-<<<<<<< HEAD
             if results := _convert_snuba_query_to_metrics(project, alert_snuba_query, prefilling):
-                for spec in results:
-                    _log_on_demand_metric_spec(
-                        project_id=project.id,
-                        spec_for="alert",
-                        spec=spec,
-=======
-            if results := _convert_snuba_query_to_metrics(
-                project, alert_snuba_query, prefilling, use_updated_env_logic=True
-            ):
-                # XXX: This does not yet return a list of more than one element
                 for spec in results:
                     _log_on_demand_metric_spec(
                         project_id=project.id,
@@ -175,33 +164,6 @@
                     )
                     specs.append(spec)
 
-            # In case the query has an environment, we want to extract with the old environment logic, since we found
-            # a bug in the old logic and this requires us to extract the same metric in parallel but with a different
-            # query hash.
-            if alert_snuba_query.environment_id is not None:
-                if results := _convert_snuba_query_to_metrics(
-                    project, alert_snuba_query, prefilling, use_updated_env_logic=False
-                ):
-                    _log_on_demand_metric_spec(
-                        project_id=project.id,
-                        spec_for="alert",
-                        spec=results[0],
->>>>>>> d2d0db16
-                        id=alert.id,
-                        field=alert_snuba_query.aggregate,
-                        query=alert_snuba_query.query,
-                        prefilling=prefilling,
-                    )
-                    metrics.incr(
-                        "on_demand_metrics.on_demand_spec.for_alert",
-                        tags={"prefilling": prefilling},
-                    )
-<<<<<<< HEAD
-                    specs.append(spec)
-=======
-                    specs.append(results[0])
->>>>>>> d2d0db16
-
     max_alert_specs = options.get("on_demand.max_alert_specs") or _MAX_ON_DEMAND_ALERTS
     specs = _trim_if_above_limit(specs, max_alert_specs, project, "alerts")
 
@@ -250,37 +212,10 @@
                 # High cardinality widgets don't have metrics specs created
                 return []
 
-    max_widget_specs = options.get("on_demand.max_widget_specs") or _MAX_ON_DEMAND_WIDGETS
-    specs = _trim_if_above_limit(specs, max_widget_specs, project, "widgets")
-<<<<<<< HEAD
-=======
+    max_specs = options.get("on_demand.max_widget_specs") or _MAX_ON_DEMAND_WIDGETS
+    specs = _trim_if_above_limit(specs, max_specs, project, "widgets")
 
     return specs
-
-
-def _trim_if_above_limit(
-    specs: Sequence[HashedMetricSpec],
-    max_specs: int,
-    project: Project,
-    widget_type: str,
-) -> list[HashedMetricSpec]:
-    """If we have more specs than the max limit we should trim it."""
-    return_specs = list(specs)
-
-    if len(specs) > max_specs:
-        # Do not log for Sentry
-        if project.organization.id != 1:
-            logger.error(
-                "Too many (%s) on demand metric %s for project %s",
-                len(specs),
-                widget_type,
-                project.slug,
-            )
->>>>>>> d2d0db16
-
-        return_specs = list(specs[:max_specs])
-
-    return return_specs
 
 
 def _trim_if_above_limit(
@@ -340,11 +275,7 @@
 
 
 def _convert_snuba_query_to_metrics(
-<<<<<<< HEAD
     project: Project, snuba_query: SnubaQuery, prefilling: bool
-=======
-    project: Project, snuba_query: SnubaQuery, prefilling: bool, use_updated_env_logic: bool
->>>>>>> d2d0db16
 ) -> Optional[Sequence[HashedMetricSpec]]:
     """
     If the passed snuba_query is a valid query for on-demand metric extraction,
@@ -576,10 +507,6 @@
     prefilling: bool,
     spec_type: MetricSpecType = MetricSpecType.SIMPLE_QUERY,
     groupbys: Optional[Sequence[str]] = None,
-<<<<<<< HEAD
-=======
-    use_updated_env_logic: bool = False,
->>>>>>> d2d0db16
 ) -> Optional[Sequence[HashedMetricSpec]]:
     """
     Converts an aggregate and a query to a metric spec with its hash value.
@@ -615,12 +542,8 @@
                     tags={"prefilling": prefilling},
                 )
 
-<<<<<<< HEAD
             metric_specs_and_hashes.append((on_demand_spec.query_hash, metric_spec, spec_version))
         return metric_specs_and_hashes
-=======
-        return [(on_demand_spec.query_hash, metric_spec)]
->>>>>>> d2d0db16
     except ValueError:
         # raised by validate_sampling_condition or metric_spec lacking "condition"
         metrics.incr(
