--- conflicted
+++ resolved
@@ -9,17 +9,13 @@
 - [BREAKING] Quotas must now instantiate RateLimited and NotRateLimited return values.
 - [BREAKING] Redis quota implementations now return BasicRedisQuota instead of tuples.
 - Commits using the ``Fixes SHORTID`` annotation will now be tracked appropriately.
-<<<<<<< HEAD
 
 API Changes
 ~~~~~~~~~~~
 
 - Added OrganizationReleasesEndpoint.
+- Added context type ``app`` for cocoa events.
 - Added ``assignedTo`` param to ``/projects/{org}/{project}/issues/``.
-=======
-- Added OrganizationReleasesEndpoint
-- Added context type app for cocoa events
->>>>>>> 1f0be53c
 
 Schema Changes
 ~~~~~~~~~~~~~~
