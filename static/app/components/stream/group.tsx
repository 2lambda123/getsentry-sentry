import {Fragment, useCallback, useMemo, useRef} from 'react';
import {css, Theme} from '@emotion/react';
import styled from '@emotion/styled';
import type {LocationDescriptor} from 'history';

import AssigneeSelector from 'sentry/components/assigneeSelector';
import GuideAnchor from 'sentry/components/assistant/guideAnchor';
import Checkbox from 'sentry/components/checkbox';
import Count from 'sentry/components/count';
import EventOrGroupExtraDetails from 'sentry/components/eventOrGroupExtraDetails';
import EventOrGroupHeader from 'sentry/components/eventOrGroupHeader';
import {GroupListColumn} from 'sentry/components/issues/groupList';
import Link from 'sentry/components/links/link';
import PanelItem from 'sentry/components/panels/panelItem';
import Placeholder from 'sentry/components/placeholder';
import ProgressBar from 'sentry/components/progressBar';
import {joinQuery, parseSearch, Token} from 'sentry/components/searchSyntax/parser';
import GroupChart from 'sentry/components/stream/groupChart';
import {getRelativeSummary} from 'sentry/components/timeRangeSelector/utils';
import TimeSince from 'sentry/components/timeSince';
import {Tooltip} from 'sentry/components/tooltip';
import {DEFAULT_STATS_PERIOD} from 'sentry/constants';
import {t} from 'sentry/locale';
import DemoWalkthroughStore from 'sentry/stores/demoWalkthroughStore';
import SelectedGroupStore from 'sentry/stores/selectedGroupStore';
import {useLegacyStore} from 'sentry/stores/useLegacyStore';
import {space} from 'sentry/styles/space';
import {
  Group,
  GroupReprocessing,
  InboxDetails,
  IssueCategory,
  NewQuery,
  User,
} from 'sentry/types';
import {defined, percent} from 'sentry/utils';
import {trackAnalytics} from 'sentry/utils/analytics';
import {isDemoWalkthrough} from 'sentry/utils/demoMode';
import EventView from 'sentry/utils/discover/eventView';
import {getConfigForIssueType} from 'sentry/utils/issueTypeConfig';
import useOrganization from 'sentry/utils/useOrganization';
import usePageFilters from 'sentry/utils/usePageFilters';
import {TimePeriodType} from 'sentry/views/alerts/rules/metric/details/constants';
import {
  DISCOVER_EXCLUSION_FIELDS,
  getTabs,
  isForReviewQuery,
} from 'sentry/views/issueList/utils';

export const DEFAULT_STREAM_GROUP_STATS_PERIOD = '24h';

type Props = {
  group: Group;
  id: string;
  canSelect?: boolean;
  customStatsPeriod?: TimePeriodType;
  displayReprocessingLayout?: boolean;
  hasGuideAnchor?: boolean;
  index?: number;
  memberList?: User[];
  narrowGroups?: boolean;
  query?: string;
  queryFilterDescription?: string;
  showInboxTime?: boolean;
  showLastTriggered?: boolean;
  source?: string;
  statsPeriod?: string;
  useFilteredStats?: boolean;
  useTintRow?: boolean;
  withChart?: boolean;
  withColumns?: GroupListColumn[];
};

function BaseGroupRow({
  id,
  group,
  customStatsPeriod,
  displayReprocessingLayout,
  hasGuideAnchor,
  index,
  memberList,
  query,
  queryFilterDescription,
  showInboxTime,
  source,
  statsPeriod = DEFAULT_STREAM_GROUP_STATS_PERIOD,
  canSelect = true,
  withChart = true,
  withColumns = ['graph', 'event', 'users', 'assignee', 'lastTriggered'],
  useFilteredStats = false,
  useTintRow = true,
  narrowGroups = false,
  showLastTriggered = false,
}: Props) {
<<<<<<< HEAD
  const organization = useOrganization();
  const issueTypeConfig = getConfigForIssueType(group);
=======
  const groups = useLegacyStore(GroupStore);
  const group = groups.find(item => item.id === id) as Group;
  const issueTypeConfig = getConfigForIssueType(group, group.project);
>>>>>>> cf158f86

  const selectedGroups = useLegacyStore(SelectedGroupStore);
  const isSelected = selectedGroups[id];

  const {selection} = usePageFilters();

  const originalInboxState = useRef(group.inbox as InboxDetails | null);

  const referrer = source ? `${source}-issue-stream` : 'issue-stream';

  const reviewed =
    // Original state had an inbox reason
    originalInboxState.current?.reason !== undefined &&
    // Updated state has been removed from inbox
    !group.inbox &&
    // Only apply reviewed on the "for review" tab
    isForReviewQuery(query);

  const {period, start, end} = selection.datetime || {};
  const summary =
    customStatsPeriod?.label.toLowerCase() ??
    (!!start && !!end
      ? 'time range'
      : getRelativeSummary(period || DEFAULT_STATS_PERIOD).toLowerCase());

  const sharedAnalytics = useMemo(() => {
    const tab = getTabs(organization).find(([tabQuery]) => tabQuery === query)?.[1];
    const owners = group.owners ?? [];
    return {
      organization,
      group_id: group.id,
      tab: tab?.analyticsName || 'other',
      was_shown_suggestion: owners.length > 0,
    };
  }, [organization, group.id, group.owners, query]);

  const trackAssign: React.ComponentProps<typeof AssigneeSelector>['onAssign'] =
    useCallback(
      (type, _assignee, suggestedAssignee) => {
        if (query !== undefined) {
          trackAnalytics('issues_stream.issue_assigned', {
            ...sharedAnalytics,
            did_assign_suggestion: !!suggestedAssignee,
            assigned_suggestion_reason: suggestedAssignee?.suggestedReason,
            assigned_type: type,
          });
        }
      },
      [query, sharedAnalytics]
    );

  const wrapperToggle = useCallback(
    (evt: React.MouseEvent<HTMLDivElement>) => {
      const targetElement = evt.target as Partial<HTMLElement>;

      // Ignore clicks on links
      if (targetElement?.tagName?.toLowerCase() === 'a') {
        return;
      }

      // Ignore clicks on the selection checkbox
      if (targetElement?.tagName?.toLowerCase() === 'input') {
        return;
      }

      let e = targetElement;
      while (e.parentElement) {
        if (e?.tagName?.toLowerCase() === 'a') {
          return;
        }
        e = e.parentElement!;
      }

      if (evt.shiftKey) {
        SelectedGroupStore.shiftToggleItems(group.id);
        window.getSelection()?.removeAllRanges();
      } else {
        SelectedGroupStore.toggleSelect(group.id);
      }
    },
    [group.id]
  );

  const checkboxToggle = useCallback(
    (evt: React.ChangeEvent<HTMLInputElement>) => {
      const mouseEvent = evt.nativeEvent as MouseEvent;

      if (mouseEvent.shiftKey) {
        SelectedGroupStore.shiftToggleItems(group.id);
      } else {
        SelectedGroupStore.toggleSelect(group.id);
      }
    },
    [group.id]
  );

  const getDiscoverUrl = (isFiltered?: boolean): LocationDescriptor => {
    // when there is no discover feature open events page
    const hasDiscoverQuery = organization.features.includes('discover-basic');

    const parsedResult = parseSearch(
      isFiltered && typeof query === 'string' ? query : ''
    );
    const filteredTerms = parsedResult?.filter(
      p => !(p.type === Token.FILTER && DISCOVER_EXCLUSION_FIELDS.includes(p.key.text))
    );
    const filteredQuery = joinQuery(filteredTerms, true);

    const commonQuery = {projects: [Number(group.project.id)]};

    if (hasDiscoverQuery) {
      const stats = customStatsPeriod ?? (selection.datetime || {});

      const discoverQuery: NewQuery = {
        ...commonQuery,
        id: undefined,
        name: group.title || group.type,
        fields: ['title', 'release', 'environment', 'user', 'timestamp'],
        orderby: '-timestamp',
        query: `issue:${group.shortId}${filteredQuery}`,
        version: 2,
      };

      if (!!stats.start && !!stats.end) {
        discoverQuery.start = new Date(stats.start).toISOString();
        discoverQuery.end = new Date(stats.end).toISOString();
        if (stats.utc) {
          discoverQuery.utc = true;
        }
      } else {
        discoverQuery.range = stats.period || DEFAULT_STATS_PERIOD;
      }

      const discoverView = EventView.fromSavedQuery(discoverQuery);
      return discoverView.getResultsViewUrlTarget(organization.slug);
    }

    return {
      pathname: `/organizations/${organization.slug}/issues/${group.id}/events/`,
      query: {
        referrer,
        stream_index: index,
        ...commonQuery,
        query: filteredQuery,
      },
    };
  };

  const renderReprocessingColumns = () => {
    const {statusDetails, count} = group as GroupReprocessing;
    const {info, pendingEvents} = statusDetails;

    if (!info) {
      return null;
    }

    const {totalEvents, dateCreated} = info;

    const remainingEventsToReprocess = totalEvents - pendingEvents;
    const remainingEventsToReprocessPercent = percent(
      remainingEventsToReprocess,
      totalEvents
    );

    return (
      <Fragment>
        <StartedColumn>
          <TimeSince date={dateCreated} />
        </StartedColumn>
        <EventsReprocessedColumn>
          {!defined(count) ? (
            <Placeholder height="18px" />
          ) : (
            <Fragment>
              <Count value={remainingEventsToReprocess} />
              {'/'}
              <Count value={totalEvents} />
            </Fragment>
          )}
        </EventsReprocessedColumn>
        <ProgressColumn>
          <ProgressBar value={remainingEventsToReprocessPercent} />
        </ProgressColumn>
      </Fragment>
    );
  };

  // Use data.filtered to decide on which value to use
  // In case of the query has filters but we avoid showing both sets of filtered/unfiltered stats
  // we use useFilteredStats param passed to Group for deciding
  const primaryCount = group.filtered ? group.filtered.count : group.count;
  const secondaryCount = group.filtered ? group.count : undefined;
  const primaryUserCount = group.filtered ? group.filtered.userCount : group.userCount;
  const secondaryUserCount = group.filtered ? group.userCount : undefined;
  // preview stats
  const lastTriggeredDate = group.lastTriggered;

  const showSecondaryPoints = Boolean(
    withChart && group && group.filtered && statsPeriod && useFilteredStats
  );

  const groupCategoryCountTitles: Record<IssueCategory, string> = {
    [IssueCategory.ERROR]: t('Error Events'),
    [IssueCategory.PERFORMANCE]: t('Transaction Events'),
    [IssueCategory.PROFILE]: t('Profile Events'),
    [IssueCategory.CRON]: t('Cron Events'),
  };

  const groupCount = !defined(primaryCount) ? (
    <Placeholder height="18px" />
  ) : (
    <GuideAnchor target="dynamic_counts" disabled={!hasGuideAnchor}>
      <Tooltip
        disabled={!useFilteredStats}
        isHoverable
        title={
          <CountTooltipContent>
            <h4>{groupCategoryCountTitles[group.issueCategory]}</h4>
            {group.filtered && (
              <Fragment>
                <div>{queryFilterDescription ?? t('Matching filters')}</div>
                <Link to={getDiscoverUrl(true)}>
                  <Count value={group.filtered?.count} />
                </Link>
              </Fragment>
            )}
            <Fragment>
              <div>{t('Total in %s', summary)}</div>
              <Link to={getDiscoverUrl()}>
                <Count value={group.count} />
              </Link>
            </Fragment>
            {group.lifetime && (
              <Fragment>
                <div>{t('Since issue began')}</div>
                <Count value={group.lifetime.count} />
              </Fragment>
            )}
          </CountTooltipContent>
        }
      >
        <PrimaryCount value={primaryCount} />
        {secondaryCount !== undefined && useFilteredStats && (
          <SecondaryCount value={secondaryCount} />
        )}
      </Tooltip>
    </GuideAnchor>
  );

  const groupUsersCount = !defined(primaryUserCount) ? (
    <Placeholder height="18px" />
  ) : (
    <Tooltip
      isHoverable
      disabled={!usePageFilters}
      title={
        <CountTooltipContent>
          <h4>{t('Affected Users')}</h4>
          {group.filtered && (
            <Fragment>
              <div>{queryFilterDescription ?? t('Matching filters')}</div>
              <Link to={getDiscoverUrl(true)}>
                <Count value={group.filtered?.userCount} />
              </Link>
            </Fragment>
          )}
          <Fragment>
            <div>{t('Total in %s', summary)}</div>
            <Link to={getDiscoverUrl()}>
              <Count value={group.userCount} />
            </Link>
          </Fragment>
          {group.lifetime && (
            <Fragment>
              <div>{t('Since issue began')}</div>
              <Count value={group.lifetime.userCount} />
            </Fragment>
          )}
        </CountTooltipContent>
      }
    >
      <PrimaryCount value={primaryUserCount} />
      {secondaryUserCount !== undefined && useFilteredStats && (
        <SecondaryCount dark value={secondaryUserCount} />
      )}
    </Tooltip>
  );

  const lastTriggered = !defined(lastTriggeredDate) ? (
    <Placeholder height="18px" />
  ) : (
    <TimeSince
      tooltipPrefix={t('Last Triggered')}
      date={lastTriggeredDate}
      suffix={t('ago')}
      unitStyle="short"
    />
  );

  const issueStreamAnchor = isDemoWalkthrough() ? (
    <GuideAnchor target="issue_stream" disabled={!DemoWalkthroughStore.get('issue')} />
  ) : (
    <GuideAnchor target="issue_stream" />
  );

  return (
    <StyledGroupPanelItem
      data-test-id="group"
      data-test-reviewed={reviewed}
      onClick={displayReprocessingLayout || !canSelect ? undefined : wrapperToggle}
      reviewed={reviewed}
      useTintRow={useTintRow ?? true}
    >
      {canSelect && (
        <GroupCheckBoxWrapper>
          <Checkbox
            id={group.id}
            aria-label={t('Select Issue')}
            checked={isSelected}
            disabled={!!displayReprocessingLayout}
            onChange={checkboxToggle}
          />
        </GroupCheckBoxWrapper>
      )}
      <GroupSummary canSelect={canSelect}>
        <EventOrGroupHeader
          index={index}
          organization={organization}
          data={group}
          query={query}
          size="normal"
          source={referrer}
        />
        <EventOrGroupExtraDetails data={group} showInboxTime={showInboxTime} />
      </GroupSummary>
      {hasGuideAnchor && issueStreamAnchor}

      {withChart && !displayReprocessingLayout && issueTypeConfig.stats.enabled && (
        <ChartWrapper narrowGroups={narrowGroups}>
          <GroupChart
            statsPeriod={statsPeriod!}
            data={group}
            showSecondaryPoints={showSecondaryPoints}
            showMarkLine
          />
        </ChartWrapper>
      )}
      {displayReprocessingLayout ? (
        renderReprocessingColumns()
      ) : (
        <Fragment>
          {withColumns.includes('event') && issueTypeConfig.stats.enabled && (
            <EventCountsWrapper>{groupCount}</EventCountsWrapper>
          )}
          {withColumns.includes('users') && issueTypeConfig.stats.enabled && (
            <EventCountsWrapper>{groupUsersCount}</EventCountsWrapper>
          )}
          {withColumns.includes('assignee') && (
            <AssigneeWrapper narrowGroups={narrowGroups}>
              <AssigneeSelector
                id={group.id}
                memberList={memberList}
                onAssign={trackAssign}
              />
            </AssigneeWrapper>
          )}
          {showLastTriggered && <EventCountsWrapper>{lastTriggered}</EventCountsWrapper>}
        </Fragment>
      )}
    </StyledGroupPanelItem>
  );
}

const StreamGroup = BaseGroupRow;

export default StreamGroup;

const PlaceholderColoredCircle = styled('span')`
  padding: 0;
  position: relative;
  width: 9px;
  height: 15px;
  text-indent: -9999em;
  display: inline-block;
  flex-shrink: 0;
  border-radius: 0 0 3px 3px;
  background-color: ${p => p.theme.backgroundSecondary};
`;

export function GroupLoadingPlaceHolder({narrowGroups}: Pick<Props, 'narrowGroups'>) {
  return (
    <StyledGroupPanelItem reviewed={false} useTintRow={false} style={{height: '86px'}}>
      <PlaceholderColoredCircle />
      <GroupCheckBoxWrapper>
        <Checkbox disabled />
      </GroupCheckBoxWrapper>

      <GroupSummary canSelect={false}>
        <div style={{width: '60%'}}>
          <Placeholder height="14px" />
        </div>
        <div style={{width: '48%', marginTop: 4}}>
          <Placeholder height="12px" />
        </div>
        <div style={{marginTop: 12, width: '80%'}}>
          <Placeholder height="18px" />
        </div>
      </GroupSummary>

      <ChartWrapper narrowGroups={!!narrowGroups}>
        <Placeholder height="18px" />
      </ChartWrapper>

      <EventCountsWrapper>
        <Placeholder height="18px" />
      </EventCountsWrapper>
      <EventCountsWrapper>
        <Placeholder height="18px" />
      </EventCountsWrapper>
      <AssigneeWrapper narrowGroups>
        <Placeholder height="18px" />
      </AssigneeWrapper>
    </StyledGroupPanelItem>
  );
}

// Position for wrapper is relative for overlay actions
const StyledGroupPanelItem = styled(PanelItem)<{
  reviewed: boolean;
  useTintRow: boolean;
}>`
  position: relative;
  padding: ${space(1.5)} 0;
  line-height: 1.1;

  ${p =>
    p.useTintRow &&
    p.reviewed &&
    css`
      animation: tintRow 0.2s linear forwards;
      position: relative;

      /*
       * A mask that fills the entire row and makes the text opaque. Doing this because
       * opacity adds a stacking context in CSS so we need to apply it to another element.
       */
      &:after {
        content: '';
        pointer-events: none;
        position: absolute;
        left: 0;
        right: 0;
        top: 0;
        bottom: 0;
        width: 100%;
        height: 100%;
        background-color: ${p.theme.bodyBackground};
        opacity: 0.4;
      }

      @keyframes tintRow {
        0% {
          background-color: ${p.theme.bodyBackground};
        }
        100% {
          background-color: ${p.theme.backgroundSecondary};
        }
      }
    `};
`;

const GroupSummary = styled('div')<{canSelect: boolean}>`
  overflow: hidden;
  margin-left: ${p => space(p.canSelect ? 1 : 2)};
  margin-right: ${space(1)};
  flex: 1;
  width: 66.66%;

  @media (min-width: ${p => p.theme.breakpoints.medium}) {
    width: 50%;
  }
`;

const GroupCheckBoxWrapper = styled('div')`
  margin-left: ${space(2)};
  align-self: flex-start;
  height: 15px;
  display: flex;
  align-items: center;
`;

const primaryStatStyle = (theme: Theme) => css`
  font-size: ${theme.fontSizeLarge};
  font-variant-numeric: tabular-nums;
`;

const PrimaryCount = styled(Count)`
  ${p => primaryStatStyle(p.theme)};
`;

const secondaryStatStyle = (theme: Theme) => css`
  font-size: ${theme.fontSizeLarge};
  font-variant-numeric: tabular-nums;

  :before {
    content: '/';
    padding-left: ${space(0.25)};
    padding-right: 2px;
    color: ${theme.gray300};
  }
`;

const SecondaryCount = styled(({value, ...p}) => <Count {...p} value={value} />)`
  ${p => secondaryStatStyle(p.theme)}
`;

const CountTooltipContent = styled('div')`
  display: grid;
  grid-template-columns: 1fr max-content;
  gap: ${space(1)} ${space(3)};
  text-align: left;
  font-size: ${p => p.theme.fontSizeMedium};
  align-items: center;

  h4 {
    color: ${p => p.theme.gray300};
    font-size: ${p => p.theme.fontSizeExtraSmall};
    text-transform: uppercase;
    grid-column: 1 / -1;
    margin-bottom: ${space(0.25)};
  }
`;

const ChartWrapper = styled('div')<{narrowGroups: boolean}>`
  width: 200px;
  align-self: center;

  @media (max-width: ${p =>
      p.narrowGroups ? p.theme.breakpoints.xlarge : p.theme.breakpoints.large}) {
    display: none;
  }
`;

const EventCountsWrapper = styled('div')`
  display: flex;
  justify-content: flex-end;
  align-self: center;
  width: 60px;
  margin: 0 ${space(2)};

  @media (min-width: ${p => p.theme.breakpoints.xlarge}) {
    width: 80px;
  }
`;

const AssigneeWrapper = styled('div')<{narrowGroups: boolean}>`
  width: 80px;
  margin: 0 ${space(2)};
  align-self: center;

  @media (max-width: ${p =>
      p.narrowGroups ? p.theme.breakpoints.large : p.theme.breakpoints.medium}) {
    display: none;
  }
`;

// Reprocessing
const StartedColumn = styled('div')`
  align-self: center;
  margin: 0 ${space(2)};
  color: ${p => p.theme.gray500};
  ${p => p.theme.overflowEllipsis};
  width: 85px;

  @media (min-width: ${p => p.theme.breakpoints.small}) {
    display: block;
    width: 140px;
  }
`;

const EventsReprocessedColumn = styled('div')`
  align-self: center;
  margin: 0 ${space(2)};
  color: ${p => p.theme.gray500};
  ${p => p.theme.overflowEllipsis};
  width: 75px;

  @media (min-width: ${p => p.theme.breakpoints.small}) {
    width: 140px;
  }
`;

const ProgressColumn = styled('div')`
  margin: 0 ${space(2)};
  align-self: center;
  display: none;

  @media (min-width: ${p => p.theme.breakpoints.small}) {
    display: block;
    width: 160px;
  }
`;<|MERGE_RESOLUTION|>--- conflicted
+++ resolved
@@ -92,15 +92,8 @@
   narrowGroups = false,
   showLastTriggered = false,
 }: Props) {
-<<<<<<< HEAD
   const organization = useOrganization();
   const issueTypeConfig = getConfigForIssueType(group);
-=======
-  const groups = useLegacyStore(GroupStore);
-  const group = groups.find(item => item.id === id) as Group;
-  const issueTypeConfig = getConfigForIssueType(group, group.project);
->>>>>>> cf158f86
-
   const selectedGroups = useLegacyStore(SelectedGroupStore);
   const isSelected = selectedGroups[id];
 
