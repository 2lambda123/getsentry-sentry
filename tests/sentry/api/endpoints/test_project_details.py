from __future__ import absolute_import

import mock

from django.core.urlresolvers import reverse

from sentry.models import Project, ProjectStatus
from sentry.testutils import APITestCase


class ProjectDetailsTest(APITestCase):
    def test_simple(self):
        project = self.project  # force creation
        self.login_as(user=self.user)
        url = reverse('sentry-api-0-project-details', kwargs={
            'organization_slug': project.organization.slug,
<<<<<<< HEAD
            'project_slug': project.slug
=======
            'project_slug': project.slug,
>>>>>>> 3360d345
        })
        response = self.client.get(url)
        assert response.status_code == 200
        assert response.data['id'] == str(project.id)


class ProjectUpdateTest(APITestCase):
    def test_simple(self):
        project = self.project  # force creation
        self.login_as(user=self.user)
        url = reverse('sentry-api-0-project-details', kwargs={
            'organization_slug': project.organization.slug,
<<<<<<< HEAD
            'project_slug': project.slug
=======
            'project_slug': project.slug,
>>>>>>> 3360d345
        })
        resp = self.client.put(url, data={
            'name': 'hello world',
            'slug': 'foobar',
        })
        assert resp.status_code == 200, resp.content
        project = Project.objects.get(id=project.id)
        assert project.name == 'hello world'
        assert project.slug == 'foobar'

    def test_options(self):
        project = self.project  # force creation
        self.login_as(user=self.user)
        url = reverse('sentry-api-0-project-details', kwargs={
            'organization_slug': project.organization.slug,
            'project_slug': project.slug,
        })
        options = {
            'sentry:origins': 'foo\nbar',
            'sentry:resolve_age': 1,
            'sentry:scrub_data': False,
            'sentry:sensitive_fields': ['foo', 'bar']
        }
        resp = self.client.put(url, data={
            'options': options
        })
        assert resp.status_code == 200, resp.content
        project = Project.objects.get(id=project.id)
        assert project.get_option('sentry:origins', []) == options['sentry:origins'].split('\n')
        assert project.get_option('sentry:resolve_age', 0) == options['sentry:resolve_age']
        assert project.get_option('sentry:scrub_data', True) == options['sentry:scrub_data']
        assert project.get_option('sentry:sensitive_fields', []) == options['sentry:sensitive_fields']


class ProjectDeleteTest(APITestCase):
    @mock.patch('sentry.api.endpoints.project_details.delete_project')
    def test_simple(self, mock_delete_project):
        project = self.create_project()

        self.login_as(user=self.user)

        url = reverse('sentry-api-0-project-details', kwargs={
            'organization_slug': project.organization.slug,
<<<<<<< HEAD
            'project_slug': project.slug
=======
            'project_slug': project.slug,
>>>>>>> 3360d345
        })

        with self.settings(SENTRY_PROJECT=0):
            response = self.client.delete(url)

        assert response.status_code == 204

        mock_delete_project.delay.assert_called_once_with(
            object_id=project.id)

        assert Project.objects.get(id=project.id).status == ProjectStatus.PENDING_DELETION

    @mock.patch('sentry.api.endpoints.project_details.delete_project')
    def test_internal_project(self, mock_delete_project):
        project = self.create_project()

        self.login_as(user=self.user)

        url = reverse('sentry-api-0-project-details', kwargs={
            'organization_slug': project.organization.slug,
<<<<<<< HEAD
            'project_slug': project.slug
=======
            'project_slug': project.slug,
>>>>>>> 3360d345
        })

        with self.settings(SENTRY_PROJECT=project.id):
            response = self.client.delete(url)

        assert not mock_delete_project.delay.mock_calls

        assert response.status_code == 403<|MERGE_RESOLUTION|>--- conflicted
+++ resolved
@@ -14,11 +14,7 @@
         self.login_as(user=self.user)
         url = reverse('sentry-api-0-project-details', kwargs={
             'organization_slug': project.organization.slug,
-<<<<<<< HEAD
-            'project_slug': project.slug
-=======
             'project_slug': project.slug,
->>>>>>> 3360d345
         })
         response = self.client.get(url)
         assert response.status_code == 200
@@ -31,11 +27,7 @@
         self.login_as(user=self.user)
         url = reverse('sentry-api-0-project-details', kwargs={
             'organization_slug': project.organization.slug,
-<<<<<<< HEAD
-            'project_slug': project.slug
-=======
             'project_slug': project.slug,
->>>>>>> 3360d345
         })
         resp = self.client.put(url, data={
             'name': 'hello world',
@@ -79,11 +71,7 @@
 
         url = reverse('sentry-api-0-project-details', kwargs={
             'organization_slug': project.organization.slug,
-<<<<<<< HEAD
-            'project_slug': project.slug
-=======
             'project_slug': project.slug,
->>>>>>> 3360d345
         })
 
         with self.settings(SENTRY_PROJECT=0):
@@ -104,11 +92,7 @@
 
         url = reverse('sentry-api-0-project-details', kwargs={
             'organization_slug': project.organization.slug,
-<<<<<<< HEAD
-            'project_slug': project.slug
-=======
             'project_slug': project.slug,
->>>>>>> 3360d345
         })
 
         with self.settings(SENTRY_PROJECT=project.id):
